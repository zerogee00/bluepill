require 'logger'

module Bluepill
  class Application
    attr_accessor :name, :logger, :bp_dir, :socket
    
    def initialize(name, options = {})
      self.name = name
      self.bp_dir = options["bp_dir"] ||= '/var/bluepill'
<<<<<<< HEAD
      self.logger = Logger.new("/tmp/bp.log")
=======
      self.logger = Bluepill::Logger.new
      socket = Bluepill::Socket.new(name, bp_dir)
>>>>>>> e43657dc
      signal_trap
    end
        
    def start
      child_pid = fork
      if child_pid.nil?
        start_child 
        File.open(File.join(self.bp_dir, 'pids', self.name + ".pid"), 'w') do |x|
          x.write(child_pid)
        end
      end
    end
    
    def start_child
      self.socket = Bluepill::Socket.new(name, bp_dir).server
      command_loop
      run
    end

    def restart
      self.socket = Bluepill::Socket.new(name, bp_dir).client      
      socket.send("restart\n", 0)
    end
    
    def stop
      self.socket = Bluepill::Socket.new(name, bp_dir).client      
      socket.send("stop\n", 0)
    end
    
    def method_missing(method_name, *args)
      self.socket = Bluepill::Socket.new(name, bp_dir).client      
      socket.send(method_name.to_s + "\n", 0)
      socket.recvfrom(255)
      socket.close
    end
    
    def run
      loop do
        logger.info("#{name} hi")
        sleep(10)
      end
    end
    
    def command_loop
      Thread.new do
        begin
          loop do
            logger.info("Server | Command loop started:")
            logger.info
            client = socket.accept
            logger.info("Server | Connection accepted: #{client}")
            info = client.recvfrom(180)
            logger.info("#{name}: #{info}")
            client.send("#{name}: got #{info} returned ok\n", 0)
          end
        rescue Exception => e
          logger.info(e.inspect)
        end
      end
    end
    
    def signal_trap
      Signal.trap("TERM") do
        puts "Terminating..."
        shutdown()
      end
    end
    
  end
end<|MERGE_RESOLUTION|>--- conflicted
+++ resolved
@@ -7,12 +7,8 @@
     def initialize(name, options = {})
       self.name = name
       self.bp_dir = options["bp_dir"] ||= '/var/bluepill'
-<<<<<<< HEAD
-      self.logger = Logger.new("/tmp/bp.log")
-=======
       self.logger = Bluepill::Logger.new
       socket = Bluepill::Socket.new(name, bp_dir)
->>>>>>> e43657dc
       signal_trap
     end
         
